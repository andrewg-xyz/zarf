// SPDX-License-Identifier: Apache-2.0
// SPDX-FileCopyrightText: 2021-Present The Zarf Authors

package packager2

import (
	"context"
	"encoding/json"
	"fmt"
	"io"
	"net/url"
	"os"
	"path/filepath"
	"slices"
	"strings"

	"github.com/defenseunicorns/pkg/helpers/v2"

	"github.com/zarf-dev/zarf/src/api/v1alpha1"
	"github.com/zarf-dev/zarf/src/config"
	"github.com/zarf-dev/zarf/src/internal/packager2/layout"
	"github.com/zarf-dev/zarf/src/pkg/cluster"
	"github.com/zarf-dev/zarf/src/pkg/packager/filters"
	"github.com/zarf-dev/zarf/src/pkg/utils"
	"github.com/zarf-dev/zarf/src/types"
)

// LoadOptions are the options for LoadPackage.
type LoadOptions struct {
	Source                  string
	Shasum                  string
	Architecture            string
	PublicKeyPath           string
	SkipSignatureValidation bool
	Filter                  filters.ComponentFilterStrategy
}

// LoadPackage optionally fetches and loads the package from the given source.
func LoadPackage(ctx context.Context, opt LoadOptions) (*layout.PackageLayout, error) {
	srcType, err := identifySource(opt.Source)
	if err != nil {
		return nil, err
	}
	architecture := config.GetArch(opt.Architecture)

	tmpDir, err := utils.MakeTempDir(config.CommonOptions.TempDirectory)
	if err != nil {
		return nil, err
	}
	defer os.Remove(tmpDir)
	tarPath := filepath.Join(tmpDir, "data.tar.zst")

	isPartial := false
	switch srcType {
	case "oci":
<<<<<<< HEAD
		isPartial, err = pullOCI(ctx, opt.Source, tarPath, opt.Shasum, architecture, opt.Filter)
=======
		isPartial, tarPath, err = pullOCI(ctx, opt.Source, tmpDir, opt.Shasum, opt.Filter)
>>>>>>> 0495cef3
		if err != nil {
			return nil, err
		}
	case "http", "https":
		tarPath, err = pullHTTP(ctx, opt.Source, tmpDir, opt.Shasum)
		if err != nil {
			return nil, err
		}
	case "split":
		err = assembleSplitTar(opt.Source, tarPath)
		if err != nil {
			return nil, err
		}
	case "tarball":
		tarPath = opt.Source
	default:
		return nil, fmt.Errorf("unknown source type: %s", opt.Source)
	}
	if srcType != "oci" && opt.Shasum != "" {
		err := helpers.SHAsMatch(tarPath, opt.Shasum)
		if err != nil {
			return nil, err
		}
	}

	layoutOpt := layout.PackageLayoutOptions{
		PublicKeyPath:           opt.PublicKeyPath,
		SkipSignatureValidation: opt.SkipSignatureValidation,
		IsPartial:               isPartial,
	}
	pkgLayout, err := layout.LoadFromTar(ctx, tarPath, layoutOpt)
	if err != nil {
		return nil, err
	}
	return pkgLayout, nil
}

// identifySource returns the source type for the given source.
func identifySource(src string) (string, error) {
	parsed, err := url.Parse(src)
	if err == nil && parsed.Scheme != "" && parsed.Host != "" {
		return parsed.Scheme, nil
	}
	if strings.HasSuffix(src, ".tar.zst") || strings.HasSuffix(src, ".tar") {
		return "tarball", nil
	}
	if strings.Contains(src, ".part000") {
		return "split", nil
	}
	return "", fmt.Errorf("unknown source %s", src)
}

func assembleSplitTar(src, tarPath string) error {
	pattern := strings.Replace(src, ".part000", ".part*", 1)
	splitFiles, err := filepath.Glob(pattern)
	if err != nil {
		return fmt.Errorf("unable to find split tarball files: %w", err)
	}
	// Ensure the files are in order so they are appended in the correct order
	slices.Sort(splitFiles)

	tarFile, err := os.Create(tarPath)
	if err != nil {
		return err
	}
	defer tarFile.Close()
	for i, splitFile := range splitFiles {
		if i == 0 {
			b, err := os.ReadFile(splitFile)
			if err != nil {
				return err
			}
			var pkgData types.ZarfSplitPackageData
			err = json.Unmarshal(b, &pkgData)
			if err != nil {
				return err
			}
			expectedCount := len(splitFiles) - 1
			if expectedCount != pkgData.Count {
				return fmt.Errorf("split file count to not match, expected %d but have %d", pkgData.Count, expectedCount)
			}
			continue
		}
		f, err := os.Open(splitFile)
		if err != nil {
			return err
		}
		defer f.Close()
		_, err = io.Copy(tarFile, f)
		if err != nil {
			return err
		}
		err = f.Close()
		if err != nil {
			return err
		}
	}
	return nil
}

func GetPackageFromSourceOrCluster(ctx context.Context, cluster *cluster.Cluster, src string, skipSignatureValidation bool, publicKeyPath string) (v1alpha1.ZarfPackage, error) {
	_, err := identifySource(src)
	if err != nil {
		if cluster == nil {
			return v1alpha1.ZarfPackage{}, fmt.Errorf("cannot get Zarf package from Kubernetes without configuration")
		}
		depPkg, err := cluster.GetDeployedPackage(ctx, src)
		if err != nil {
			return v1alpha1.ZarfPackage{}, err
		}
		return depPkg.Data, nil
	}

	loadOpt := LoadOptions{
		Source:                  src,
		SkipSignatureValidation: skipSignatureValidation,
		Architecture:            config.GetArch(),
		Filter:                  filters.Empty(),
		PublicKeyPath:           publicKeyPath,
	}
	p, err := LoadPackage(ctx, loadOpt)
	if err != nil {
		return v1alpha1.ZarfPackage{}, err
	}
	//nolint: errcheck // ignore
	defer p.Cleanup()
	return p.Pkg, nil
}<|MERGE_RESOLUTION|>--- conflicted
+++ resolved
@@ -53,11 +53,7 @@
 	isPartial := false
 	switch srcType {
 	case "oci":
-<<<<<<< HEAD
-		isPartial, err = pullOCI(ctx, opt.Source, tarPath, opt.Shasum, architecture, opt.Filter)
-=======
-		isPartial, tarPath, err = pullOCI(ctx, opt.Source, tmpDir, opt.Shasum, opt.Filter)
->>>>>>> 0495cef3
+		isPartial, tarPath, err = pullOCI(ctx, opt.Source, tmpDir, opt.Shasum, architecture, opt.Filter)
 		if err != nil {
 			return nil, err
 		}
