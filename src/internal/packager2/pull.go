--- conflicted
+++ resolved
@@ -55,11 +55,7 @@
 	isPartial := false
 	switch u.Scheme {
 	case "oci":
-<<<<<<< HEAD
-		isPartial, err = pullOCI(ctx, src, tmpPath, shasum, architecture, filter)
-=======
-		isPartial, tmpPath, err = pullOCI(ctx, src, tmpDir, shasum, filter)
->>>>>>> 0495cef3
+		isPartial, tmpPath, err = pullOCI(ctx, src, tmpDir, shasum, architecture, filter)
 		if err != nil {
 			return err
 		}
@@ -109,11 +105,7 @@
 	return nil
 }
 
-<<<<<<< HEAD
-func pullOCI(ctx context.Context, src, tarPath, shasum, architecture string, filter filters.ComponentFilterStrategy, mods ...oci.Modifier) (bool, error) {
-=======
-func pullOCI(ctx context.Context, src, tarDir, shasum string, filter filters.ComponentFilterStrategy) (bool, string, error) {
->>>>>>> 0495cef3
+func pullOCI(ctx context.Context, src, tarDir, shasum string, architecture string, filter filters.ComponentFilterStrategy, mods ...oci.Modifier) (bool, string, error) {
 	tmpDir, err := utils.MakeTempDir(config.CommonOptions.TempDirectory)
 	if err != nil {
 		return false, "", err
