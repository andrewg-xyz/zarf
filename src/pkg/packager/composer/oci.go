// SPDX-License-Identifier: Apache-2.0
// SPDX-FileCopyrightText: 2021-Present The Zarf Authors

// Package composer contains functions for composing components within Zarf packages.
package composer

import (
	"context"
	"crypto/sha256"
	"fmt"
	"os"
	"path/filepath"

	"github.com/defenseunicorns/zarf/src/config"
	"github.com/defenseunicorns/zarf/src/pkg/layout"
	"github.com/defenseunicorns/zarf/src/pkg/message"
	"github.com/defenseunicorns/zarf/src/pkg/oci"
<<<<<<< HEAD
	"github.com/defenseunicorns/zarf/src/pkg/utils/helpers"
=======
	"github.com/defenseunicorns/zarf/src/pkg/utils"
	"github.com/defenseunicorns/zarf/src/pkg/utils/helpers"
	"github.com/defenseunicorns/zarf/src/pkg/zoci"
>>>>>>> 21ccaaa2
	"github.com/mholt/archiver/v3"
	ocispec "github.com/opencontainers/image-spec/specs-go/v1"
	ocistore "oras.land/oras-go/v2/content/oci"
)

func (ic *ImportChain) getRemote(url string) (*zoci.Remote, error) {
	if ic.remote != nil {
		return ic.remote, nil
	}
	var err error
	ic.remote, err = zoci.NewRemote(url, zoci.PlatformForSkeleton())
	if err != nil {
		return nil, err
	}
	_, err = ic.remote.ResolveRoot(context.TODO())
	if err != nil {
		return nil, fmt.Errorf("published skeleton package for %q does not exist: %w", url, err)
	}
	return ic.remote, nil
}

// ContainsOCIImport returns true if the import chain contains a remote import
func (ic *ImportChain) ContainsOCIImport() bool {
	// only the 2nd to last node may have a remote import
	return ic.tail.prev != nil && ic.tail.prev.Import.URL != ""
}

func (ic *ImportChain) fetchOCISkeleton() error {
	if !ic.ContainsOCIImport() {
		return nil
	}
	node := ic.tail.prev
	remote, err := ic.getRemote(node.Import.URL)
	if err != nil {
		return err
	}

	ctx := context.TODO()
	manifest, err := remote.FetchRoot(ctx)
	if err != nil {
		return err
	}

	name := node.ImportName()

	componentDesc := manifest.Locate(filepath.Join(layout.ComponentsDir, fmt.Sprintf("%s.tar", name)))

	cache := filepath.Join(config.GetAbsCachePath(), "oci")
<<<<<<< HEAD
	if err := helpers.CreateDirectory(cache, 0700); err != nil {
=======
	if err := utils.CreateDirectory(cache, helpers.ReadWriteExecuteUser); err != nil {
>>>>>>> 21ccaaa2
		return err
	}

	var tb, dir string

	// if there is not a tarball to fetch, create a directory named based upon
	// the import url and the component name
	if oci.IsEmptyDescriptor(componentDesc) {
		h := sha256.New()
		h.Write([]byte(node.Import.URL + name))
		id := fmt.Sprintf("%x", h.Sum(nil))

		dir = filepath.Join(cache, "dirs", id)

		message.Debug("creating empty directory for remote component:", filepath.Join("<zarf-cache>", "oci", "dirs", id))
	} else {
		tb = filepath.Join(cache, "blobs", "sha256", componentDesc.Digest.Encoded())
		dir = filepath.Join(cache, "dirs", componentDesc.Digest.Encoded())

		store, err := ocistore.New(cache)
		if err != nil {
			return err
		}

		ctx := context.TODO()
		// ensure the tarball is in the cache
		exists, err := store.Exists(ctx, componentDesc)
		if err != nil {
			return err
		} else if !exists {
			doneSaving := make(chan error)
			successText := fmt.Sprintf("Pulling %q", helpers.OCIURLPrefix+remote.Repo().Reference.String())
			go utils.RenderProgressBarForLocalDirWrite(cache, componentDesc.Size, doneSaving, "Pulling", successText)
			err = remote.CopyToTarget(ctx, []ocispec.Descriptor{componentDesc}, store, remote.GetDefaultCopyOpts())
			doneSaving <- err
			<-doneSaving
			if err != nil {
				return err
			}

		}
	}

<<<<<<< HEAD
	if err := helpers.CreateDirectory(dir, 0700); err != nil {
=======
	if err := utils.CreateDirectory(dir, helpers.ReadWriteExecuteUser); err != nil {
>>>>>>> 21ccaaa2
		return err
	}

	cwd, err := os.Getwd()
	if err != nil {
		return err
	}
	rel, err := filepath.Rel(cwd, dir)
	if err != nil {
		return err
	}
	// the tail node is the only node whose relativeToHead is based solely upon cwd<->cache
	// contrary to the other nodes, which are based upon the previous node
	ic.tail.relativeToHead = rel

	if oci.IsEmptyDescriptor(componentDesc) {
		// nothing was fetched, nothing to extract
		return nil
	}

	tu := archiver.Tar{
		OverwriteExisting: true,
		// removes /<component-name>/ from the paths
		StripComponents: 1,
	}
	return tu.Unarchive(tb, dir)
}<|MERGE_RESOLUTION|>--- conflicted
+++ resolved
@@ -15,13 +15,9 @@
 	"github.com/defenseunicorns/zarf/src/pkg/layout"
 	"github.com/defenseunicorns/zarf/src/pkg/message"
 	"github.com/defenseunicorns/zarf/src/pkg/oci"
-<<<<<<< HEAD
-	"github.com/defenseunicorns/zarf/src/pkg/utils/helpers"
-=======
 	"github.com/defenseunicorns/zarf/src/pkg/utils"
 	"github.com/defenseunicorns/zarf/src/pkg/utils/helpers"
 	"github.com/defenseunicorns/zarf/src/pkg/zoci"
->>>>>>> 21ccaaa2
 	"github.com/mholt/archiver/v3"
 	ocispec "github.com/opencontainers/image-spec/specs-go/v1"
 	ocistore "oras.land/oras-go/v2/content/oci"
@@ -70,11 +66,8 @@
 	componentDesc := manifest.Locate(filepath.Join(layout.ComponentsDir, fmt.Sprintf("%s.tar", name)))
 
 	cache := filepath.Join(config.GetAbsCachePath(), "oci")
-<<<<<<< HEAD
-	if err := helpers.CreateDirectory(cache, 0700); err != nil {
-=======
-	if err := utils.CreateDirectory(cache, helpers.ReadWriteExecuteUser); err != nil {
->>>>>>> 21ccaaa2
+
+	if err := helpers.CreateDirectory(cache, helpers.ReadWriteExecuteUser); err != nil {
 		return err
 	}
 
@@ -118,11 +111,7 @@
 		}
 	}
 
-<<<<<<< HEAD
-	if err := helpers.CreateDirectory(dir, 0700); err != nil {
-=======
-	if err := utils.CreateDirectory(dir, helpers.ReadWriteExecuteUser); err != nil {
->>>>>>> 21ccaaa2
+	if err := helpers.CreateDirectory(dir, helpers.ReadWriteExecuteUser); err != nil {
 		return err
 	}
 
